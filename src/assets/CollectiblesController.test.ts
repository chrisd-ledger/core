import { createSandbox } from 'sinon';
import nock from 'nock';
import HttpProvider from 'ethjs-provider-http';
import { PreferencesController } from '../user/PreferencesController';
import {
  NetworkController,
  NetworksChainId,
} from '../network/NetworkController';
import { AssetsContractController } from './AssetsContractController';
import { CollectiblesController } from './CollectiblesController';

const CRYPTOPUNK_ADDRESS = '0xb47e3cd837dDF8e4c57F05d70Ab865de6e193BBB';
const ERC721_KUDOSADDRESS = '0x2aEa4Add166EBf38b63d09a75dE1a7b94Aa24163';
const ERC721_COLLECTIBLE_ADDRESS = '0x60f80121c31a0d46b5279700f9df786054aa5ee5';
const ERC721_COLLECTIBLE_ID = '1144858';
const ERC1155_COLLECTIBLE_ADDRESS =
  '0x495f947276749Ce646f68AC8c248420045cb7b5e';
const ERC1155_COLLECTIBLE_ID =
  '40815311521795738946686668571398122012172359753720345430028676522525371400193';
const ERC721_DEPRESSIONIST_ADDRESS =
  '0x18E8E76aeB9E2d9FA2A2b88DD9CF3C8ED45c3660';
const ERC721_DEPRESSIONIST_ID = '36';
const OWNER_ADDRESS = '0x5a3CA5cD63807Ce5e4d7841AB32Ce6B6d9BbBa2D';
const MAINNET_PROVIDER = new HttpProvider(
  'https://mainnet.infura.io/v3/341eacb578dd44a1a049cbc5f6fd4035',
);

const OPEN_SEA_HOST = 'https://api.opensea.io';
const OPEN_SEA_PATH = '/api/v1';

const CLOUDFARE_PATH = 'https://cloudflare-ipfs.com/ipfs/';
const DEPRESSIONIST_IPFS_PATH =
  '/QmVChNtStZfPyV8JfKpube3eigQh5rUXqYchPgLc91tWLJ';

describe('CollectiblesController', () => {
  let collectiblesController: CollectiblesController;
  let preferences: PreferencesController;
  let network: NetworkController;
  let assetsContract: AssetsContractController;
  const sandbox = createSandbox();

  beforeEach(() => {
    preferences = new PreferencesController();
    network = new NetworkController();
    assetsContract = new AssetsContractController();
    collectiblesController = new CollectiblesController({
      onPreferencesStateChange: (listener) => preferences.subscribe(listener),
      onNetworkStateChange: (listener) => network.subscribe(listener),
      getAssetName: assetsContract.getAssetName.bind(assetsContract),
      getAssetSymbol: assetsContract.getAssetSymbol.bind(assetsContract),
      getCollectibleTokenURI: assetsContract.getCollectibleTokenURI.bind(
        assetsContract,
      ),
      getOwnerOf: assetsContract.getOwnerOf.bind(assetsContract),
      balanceOfERC1155Collectible: assetsContract.balanceOfERC1155Collectible.bind(
        assetsContract,
      ),
      uriERC1155Collectible: assetsContract.uriERC1155Collectible.bind(
        assetsContract,
      ),
    });

    preferences.update({
      selectedAddress: OWNER_ADDRESS,
      openSeaEnabled: true,
    });

    sandbox
      .stub(collectiblesController, 'isCollectibleOwner' as any)
      .returns(true);

    nock(OPEN_SEA_HOST)
      .get(`${OPEN_SEA_PATH}/asset_contract/0x01`)
      .reply(200, {
        description: 'Description',
        symbol: 'FOO',
        total_supply: 0,
        collection: {
          name: 'Name',
          image_url: 'url',
        },
      })
      .get(`${OPEN_SEA_PATH}/asset_contract/0x02`)
      .reply(200, {
        description: 'Description',
        image_url: 'url',
        name: 'Name',
        symbol: 'FOU',
        total_supply: 10,
        collection: {
          name: 'Name',
          image_url: 'url',
        },
      })
      .get(`${OPEN_SEA_PATH}/asset/0x01/1`)
      .reply(200, {
        description: 'Description',
        image_original_url: 'url',
        image_url: 'url',
        name: 'Name',
        asset_contract: {
          schema_name: 'ERC1155',
        },
      })
      .get(
        `${OPEN_SEA_PATH}/asset/0x2aEa4Add166EBf38b63d09a75dE1a7b94Aa24163/1203`,
      )
      .reply(200, {
        image_original_url: 'Kudos url',
        name: 'Kudos Name',
        description: 'Kudos Description',
        asset_contract: {
          schema_name: 'ERC721',
        },
      })
      .get(
        `${OPEN_SEA_PATH}/asset/0x6EbeAf8e8E946F0716E6533A6f2cefc83f60e8Ab/798958393`,
      )
      .replyWithError(new TypeError('Failed to fetch'))
      .get(
        `${OPEN_SEA_PATH}/asset_contract/0x6EbeAf8e8E946F0716E6533A6f2cefc83f60e8Ab`,
      )
      .replyWithError(new TypeError('Failed to fetch'))
      .get(
        `${OPEN_SEA_PATH}/asset_contract/0x2aEa4Add166EBf38b63d09a75dE1a7b94Aa24163`,
      )
      .reply(200, {
        description: 'Kudos Description',
        symbol: 'KDO',
        total_supply: 10,
        collection: {
          name: 'Kudos',
          image_url: 'Kudos url',
        },
      });

    nock('https://ipfs.gitcoin.co:443')
      .get('/api/v0/cat/QmPmt6EAaioN78ECnW5oCL8v2YvVSpoBjLCjrXhhsAvoov')
      .reply(200, {
        image: 'Kudos Image (from uri)',
        name: 'Kudos Name (from uri)',
        description: 'Kudos Description (from uri)',
      });

    nock(OPEN_SEA_HOST)
      .get(
        '/api/v1/metadata/0x495f947276749Ce646f68AC8c248420045cb7b5e/0x5a3ca5cd63807ce5e4d7841ab32ce6b6d9bbba2d000000000000010000000001',
      )
      .reply(200, {
        name: 'name (from contract uri)',
        description: null,
        external_link: null,
        image: 'image (from contract uri)',
        animation_url: null,
      });

    nock(OPEN_SEA_HOST)
      .get(
        '/api/v1/asset/0x495f947276749Ce646f68AC8c248420045cb7b5e/40815311521795738946686668571398122012172359753720345430028676522525371400193',
      )
      .reply(200, {
        num_sales: 1,
        image_original_url: 'image.uri',
        name: 'name',
        image: 'image',
        description: 'description',
        asset_contract: { schema_name: 'ERC1155' },
      });

    nock(CLOUDFARE_PATH).get(DEPRESSIONIST_IPFS_PATH).reply(200, {
      name: 'name',
      image: 'image',
      description: 'description',
    });
  });

  afterEach(() => {
    nock.cleanAll();
    sandbox.reset();
  });

  it('should set default state', () => {
    expect(collectiblesController.state).toStrictEqual({
      allCollectibleContracts: {},
      allCollectibles: {},
      ignoredCollectibles: [],
    });
  });

<<<<<<< HEAD
  it('should add collectible and collectible contract', async () => {
    await collectiblesController.addCollectible('0x01', '1', {
      name: 'name',
      image: 'image',
      description: 'description',
      standard: 'standard',
      favorite: false,
    });

    expect(collectiblesController.state.collectibles[0]).toStrictEqual({
      address: '0x01',
      description: 'description',
      image: 'image',
      name: 'name',
      tokenId: '1',
      standard: 'standard',
      favorite: false,
    });
=======
  describe('addCollectible', () => {
    it('should add collectible and collectible contract', async () => {
      const { selectedAddress, chainId } = collectiblesController.config;
      await collectiblesController.addCollectible('0x01', '1', {
        name: 'name',
        image: 'image',
        description: 'description',
        standard: 'standard',
      });

      expect(
        collectiblesController.state.allCollectibles[selectedAddress][
          chainId
        ][0],
      ).toStrictEqual({
        address: '0x01',
        description: 'description',
        image: 'image',
        name: 'name',
        tokenId: '1',
        standard: 'standard',
      });
>>>>>>> 680c2123

      expect(
        collectiblesController.state.allCollectibleContracts[selectedAddress][
          chainId
        ][0],
      ).toStrictEqual({
        address: '0x01',
        description: 'Description',
        logo: 'url',
        name: 'Name',
        symbol: 'FOO',
        totalSupply: 0,
      });
    });

<<<<<<< HEAD
  it('should update collectible if image is different', async () => {
    await collectiblesController.addCollectible('0x01', '1', {
      name: 'name',
      image: 'image',
      description: 'description',
      standard: 'standard',
      favorite: false,
    });

    expect(collectiblesController.state.collectibles[0]).toStrictEqual({
      address: '0x01',
      description: 'description',
      image: 'image',
      name: 'name',
      standard: 'standard',
      tokenId: '1',
      favorite: false,
    });

    await collectiblesController.addCollectible('0x01', '1', {
      name: 'name',
      image: 'image-updated',
      description: 'description',
      standard: 'standard',
      favorite: false,
    });

    expect(collectiblesController.state.collectibles[0]).toStrictEqual({
      address: '0x01',
      description: 'description',
      image: 'image-updated',
      name: 'name',
      tokenId: '1',
      standard: 'standard',
      favorite: false,
    });
  });

  it('should not duplicate collectible nor collectible contract if already added', async () => {
    await collectiblesController.addCollectible('0x01', '1', {
      name: 'name',
      image: 'image',
      description: 'description',
      standard: 'standard',
      favorite: false,
    });

    await collectiblesController.addCollectible('0x01', '1', {
      name: 'name',
      image: 'image',
      description: 'description',
      standard: 'standard',
      favorite: false,
=======
    it('should add collectible by selected address', async () => {
      const { chainId } = collectiblesController.config;
      const firstAddress = '0x123';
      const secondAddress = '0x321';

      sandbox
        .stub(collectiblesController, 'getCollectibleInformation' as any)
        .returns({ name: 'name', image: 'url', description: 'description' });
      preferences.update({ selectedAddress: firstAddress });
      await collectiblesController.addCollectible('0x01', '1234');
      preferences.update({ selectedAddress: secondAddress });
      await collectiblesController.addCollectible('0x02', '4321');
      preferences.update({ selectedAddress: firstAddress });
      expect(
        collectiblesController.state.allCollectibles[firstAddress][chainId][0],
      ).toStrictEqual({
        address: '0x01',
        description: 'description',
        image: 'url',
        name: 'name',
        tokenId: '1234',
      });
    });

    it('should update collectible if image is different', async () => {
      const { selectedAddress, chainId } = collectiblesController.config;

      await collectiblesController.addCollectible('0x01', '1', {
        name: 'name',
        image: 'image',
        description: 'description',
        standard: 'standard',
      });

      expect(
        collectiblesController.state.allCollectibles[selectedAddress][
          chainId
        ][0],
      ).toStrictEqual({
        address: '0x01',
        description: 'description',
        image: 'image',
        name: 'name',
        standard: 'standard',
        tokenId: '1',
      });

      await collectiblesController.addCollectible('0x01', '1', {
        name: 'name',
        image: 'image-updated',
        description: 'description',
        standard: 'standard',
      });

      expect(
        collectiblesController.state.allCollectibles[selectedAddress][
          chainId
        ][0],
      ).toStrictEqual({
        address: '0x01',
        description: 'description',
        image: 'image-updated',
        name: 'name',
        tokenId: '1',
        standard: 'standard',
      });
>>>>>>> 680c2123
    });

<<<<<<< HEAD
  it('should not add collectible contract if collectible contract already exists', async () => {
    await collectiblesController.addCollectible('0x01', '1', {
      name: 'name',
      image: 'image',
      description: 'description',
      standard: 'standard',
      favorite: false,
    });

    await collectiblesController.addCollectible('0x01', '2', {
      name: 'name',
      image: 'image',
      description: 'description',
      standard: 'standard',
      favorite: false,
    });
    expect(collectiblesController.state.collectibles).toHaveLength(2);
    expect(collectiblesController.state.collectibleContracts).toHaveLength(1);
  });

  it('should add collectible and get information from OpenSea', async () => {
    await collectiblesController.addCollectible('0x01', '1');
    expect(collectiblesController.state.collectibles[0]).toStrictEqual({
      address: '0x01',
      description: 'Description',
      imageOriginal: 'url',
      image: 'url',
      name: 'Name',
      standard: 'ERC1155',
      tokenId: '1',
      collectionName: 'Collection Name',
      collectionImage: 'collection.url',
      favorite: false,
=======
    it('should not duplicate collectible nor collectible contract if already added', async () => {
      const { selectedAddress, chainId } = collectiblesController.config;
      await collectiblesController.addCollectible('0x01', '1', {
        name: 'name',
        image: 'image',
        description: 'description',
        standard: 'standard',
      });

      await collectiblesController.addCollectible('0x01', '1', {
        name: 'name',
        image: 'image',
        description: 'description',
        standard: 'standard',
      });

      expect(
        collectiblesController.state.allCollectibles[selectedAddress][chainId],
      ).toHaveLength(1);

      expect(
        collectiblesController.state.allCollectibleContracts[selectedAddress][
          chainId
        ],
      ).toHaveLength(1);
    });

    it('should add collectible and get information from OpenSea', async () => {
      const { selectedAddress, chainId } = collectiblesController.config;
      await collectiblesController.addCollectible('0x01', '1');
      expect(
        collectiblesController.state.allCollectibles[selectedAddress][
          chainId
        ][0],
      ).toStrictEqual({
        address: '0x01',
        description: 'Description',
        imageOriginal: 'url',
        image: 'url',
        name: 'Name',
        standard: 'ERC1155',
        tokenId: '1',
      });
>>>>>>> 680c2123
    });

<<<<<<< HEAD
  it('should add collectible erc1155 and get collectible contract information from contract', async () => {
    assetsContract.configure({ provider: MAINNET_PROVIDER });
    await collectiblesController.addCollectible(
      ERC1155_COLLECTIBLE_ADDRESS,
      ERC1155_COLLECTIBLE_ID,
    );

    expect(collectiblesController.state.collectibles[0]).toStrictEqual({
      address: ERC1155_COLLECTIBLE_ADDRESS,
      image: 'image (from contract uri)',
      name: 'name (from contract uri)',
      description: 'description',
      tokenId:
        '40815311521795738946686668571398122012172359753720345430028676522525371400193',
      collectionName: 'collection',
      imageOriginal: 'image.uri',
      numberOfSales: 1,
      standard: 'ERC1155',
      favorite: false,
=======
    it('should add collectible erc1155 and get collectible contract information from contract', async () => {
      assetsContract.configure({ provider: MAINNET_PROVIDER });
      const { selectedAddress, chainId } = collectiblesController.config;

      await collectiblesController.addCollectible(
        ERC1155_COLLECTIBLE_ADDRESS,
        ERC1155_COLLECTIBLE_ID,
      );

      expect(
        collectiblesController.state.allCollectibles[selectedAddress][
          chainId
        ][0],
      ).toStrictEqual({
        address: ERC1155_COLLECTIBLE_ADDRESS,
        image: 'image (from contract uri)',
        name: 'name (from contract uri)',
        description: 'description',
        tokenId:
          '40815311521795738946686668571398122012172359753720345430028676522525371400193',
        imageOriginal: 'image.uri',
        numberOfSales: 1,
        standard: 'ERC1155',
      });
>>>>>>> 680c2123
    });

    it('should add collectible erc721 and get collectible contract information from contract and OpenSea', async () => {
      assetsContract.configure({ provider: MAINNET_PROVIDER });
      const { selectedAddress, chainId } = collectiblesController.config;
      sandbox
        .stub(
          collectiblesController,
          'getCollectibleContractInformationFromApi' as any,
        )
        .returns(undefined);

      await collectiblesController.addCollectible(ERC721_KUDOSADDRESS, '1203');
      expect(
        collectiblesController.state.allCollectibles[selectedAddress][
          chainId
        ][0],
      ).toStrictEqual({
        address: ERC721_KUDOSADDRESS,
        image: 'Kudos Image (from uri)',
        name: 'Kudos Name (from uri)',
        description: 'Kudos Description (from uri)',
        tokenId: '1203',
        imageOriginal: 'Kudos url',
        standard: 'ERC721',
      });

<<<<<<< HEAD
    sandbox
      .stub(
        collectiblesController,
        'getCollectibleContractInformationFromApi' as any,
      )
      .returns(undefined);

    await collectiblesController.addCollectible(ERC721_KUDOSADDRESS, '1203');
    expect(collectiblesController.state.collectibles[0]).toStrictEqual({
      address: ERC721_KUDOSADDRESS,
      image: 'Kudos Image (from uri)',
      name: 'Kudos Name (from uri)',
      description: 'Kudos Description (from uri)',
      tokenId: '1203',
      collectionImage: 'collection.url',
      collectionName: 'Collection Name',
      imageOriginal: 'Kudos url',
      standard: 'ERC721',
      favorite: false,
=======
      expect(
        collectiblesController.state.allCollectibleContracts[selectedAddress][
          chainId
        ][0],
      ).toStrictEqual({
        address: ERC721_KUDOSADDRESS,
        name: 'KudosToken',
        symbol: 'KDO',
      });
>>>>>>> 680c2123
    });

    it('should add collectible erc721 and get collectible contract information only from contract', async () => {
      assetsContract.configure({ provider: MAINNET_PROVIDER });
      const { selectedAddress, chainId } = collectiblesController.config;
      sandbox
        .stub(
          collectiblesController,
          'getCollectibleContractInformationFromApi' as any,
        )
        .returns(undefined);

      sandbox
        .stub(collectiblesController, 'getCollectibleInformationFromApi' as any)
        .returns(undefined);
      await collectiblesController.addCollectible(ERC721_KUDOSADDRESS, '1203');
      expect(
        collectiblesController.state.allCollectibles[selectedAddress][
          chainId
        ][0],
      ).toStrictEqual({
        address: ERC721_KUDOSADDRESS,
        image: 'Kudos Image (from uri)',
        name: 'Kudos Name (from uri)',
        description: 'Kudos Description (from uri)',
        tokenId: '1203',
        standard: 'ERC721',
      });

      expect(
        collectiblesController.state.allCollectibleContracts[selectedAddress][
          chainId
        ][0],
      ).toStrictEqual({
        address: ERC721_KUDOSADDRESS,
        name: 'KudosToken',
        symbol: 'KDO',
      });
    });

    it('should add collectible by provider type', async () => {
      const firstNetworkType = 'rinkeby';
      const secondNetworkType = 'ropsten';
      const { selectedAddress } = collectiblesController.config;
      sandbox
        .stub(collectiblesController, 'getCollectibleInformation' as any)
        .returns({ name: 'name', image: 'url', description: 'description' });

      network.update({
        provider: {
          type: firstNetworkType,
          chainId: NetworksChainId[firstNetworkType],
        },
      });
      await collectiblesController.addCollectible('0x01', '1234');
      network.update({
        provider: {
          type: secondNetworkType,
          chainId: NetworksChainId[secondNetworkType],
        },
      });

<<<<<<< HEAD
    sandbox
      .stub(collectiblesController, 'getCollectibleInformationFromApi' as any)
      .returns(undefined);
    await collectiblesController.addCollectible(ERC721_KUDOSADDRESS, '1203');
    expect(collectiblesController.state.collectibles[0]).toStrictEqual({
      address: ERC721_KUDOSADDRESS,
      image: 'Kudos Image (from uri)',
      name: 'Kudos Name (from uri)',
      description: 'Kudos Description (from uri)',
      tokenId: '1203',
      standard: 'ERC721',
      favorite: false,
    });
=======
      network.update({
        provider: {
          type: firstNetworkType,
          chainId: NetworksChainId[firstNetworkType],
        },
      });
>>>>>>> 680c2123

      expect(
        collectiblesController.state.allCollectibles[selectedAddress]?.[
          NetworksChainId[secondNetworkType]
        ],
      ).toBeUndefined();

      expect(
        collectiblesController.state.allCollectibles[selectedAddress][
          NetworksChainId[firstNetworkType]
        ][0],
      ).toStrictEqual({
        address: '0x01',
        description: 'description',
        image: 'url',
        name: 'name',
        tokenId: '1234',
      });
    });

<<<<<<< HEAD
  it('should add collectible by selected address', async () => {
    const firstAddress = '0x123';
    const secondAddress = '0x321';
    sandbox
      .stub(collectiblesController, 'getCollectibleInformation' as any)
      .returns({ name: 'name', image: 'url', description: 'description' });
    preferences.update({ selectedAddress: firstAddress });
    await collectiblesController.addCollectible('0x01', '1234');
    preferences.update({ selectedAddress: secondAddress });
    await collectiblesController.addCollectible('0x02', '4321');
    preferences.update({ selectedAddress: firstAddress });
    expect(collectiblesController.state.collectibles[0]).toStrictEqual({
      address: '0x01',
      description: 'description',
      image: 'url',
      name: 'name',
      tokenId: '1234',
      favorite: false,
    });
  });
=======
    it('should not add collectibles with no contract information when auto detecting', async () => {
      const { selectedAddress, chainId } = collectiblesController.config;
      await collectiblesController.addCollectible(
        '0x6EbeAf8e8E946F0716E6533A6f2cefc83f60e8Ab',
        '123',
        undefined,
        {
          userAddress: selectedAddress,
          chainId,
        },
      );
>>>>>>> 680c2123

      expect(
        collectiblesController.state.allCollectibles[selectedAddress]?.[
          chainId
        ],
      ).toBeUndefined();

      expect(
        collectiblesController.state.allCollectibleContracts[selectedAddress]?.[
          chainId
        ],
      ).toBeUndefined();

      await collectiblesController.addCollectible(
        ERC721_KUDOSADDRESS,
        '1203',
        undefined,
        {
          userAddress: selectedAddress,
          chainId,
        },
      );

      expect(
        collectiblesController.state.allCollectibles[selectedAddress][chainId],
      ).toStrictEqual([
        {
          address: ERC721_KUDOSADDRESS,
          description: 'Kudos Description',
          imageOriginal: 'Kudos url',
          name: 'Kudos Name',
          image: null,
          standard: 'ERC721',
          tokenId: '1203',
        },
      ]);

      expect(
        collectiblesController.state.allCollectibleContracts[selectedAddress][
          chainId
        ],
      ).toStrictEqual([
        {
          address: ERC721_KUDOSADDRESS,
          description: 'Kudos Description',
          logo: 'Kudos url',
          name: 'Kudos',
          symbol: 'KDO',
          totalSupply: 10,
        },
      ]);
    });

<<<<<<< HEAD
    expect(collectiblesController.state.collectibles[0]).toStrictEqual({
      address: '0x01',
      description: 'description',
      image: 'url',
      name: 'name',
      tokenId: '1234',
      favorite: false,
    });
  });

  it('should not add collectibles with no contract information when auto detecting', async () => {
    await collectiblesController.addCollectible(
      '0x6EbeAf8e8E946F0716E6533A6f2cefc83f60e8Ab',
      '123',
      undefined,
      true,
    );
    expect(collectiblesController.state.collectibles).toStrictEqual([]);
    expect(collectiblesController.state.collectibleContracts).toStrictEqual([]);
    await collectiblesController.addCollectible(
      ERC721_KUDOSADDRESS,
      '1203',
      undefined,
      true,
    );

    expect(collectiblesController.state.collectibles).toStrictEqual([
      {
        address: ERC721_KUDOSADDRESS,
        description: 'Kudos Description',
        imageOriginal: 'Kudos url',
        name: 'Kudos Name',
        image: null,
        standard: 'ERC721',
        tokenId: '1203',
        collectionImage: 'collection.url',
        collectionName: 'Collection Name',
        favorite: false,
      },
    ]);
=======
    it('should not add duplicate collectibles to the ignoredCollectibles list', async () => {
      const { selectedAddress, chainId } = collectiblesController.config;

      await collectiblesController.addCollectible('0x01', '1', {
        name: 'name',
        image: 'image',
        description: 'description',
        standard: 'standard',
      });
>>>>>>> 680c2123

      await collectiblesController.addCollectible('0x01', '2', {
        name: 'name',
        image: 'image',
        description: 'description',
        standard: 'standard',
      });

<<<<<<< HEAD
  it('should remove collectible and collectible contract', async () => {
    await collectiblesController.addCollectible('0x01', '1', {
      name: 'name',
      image: 'image',
      description: 'description',
      standard: 'standard',
      favorite: false,
=======
      expect(
        collectiblesController.state.allCollectibles[selectedAddress][chainId],
      ).toHaveLength(2);
      expect(collectiblesController.state.ignoredCollectibles).toHaveLength(0);

      collectiblesController.removeAndIgnoreCollectible('0x01', '1');
      expect(
        collectiblesController.state.allCollectibles[selectedAddress][chainId],
      ).toHaveLength(1);
      expect(collectiblesController.state.ignoredCollectibles).toHaveLength(1);

      await collectiblesController.addCollectible('0x01', '1', {
        name: 'name',
        image: 'image',
        description: 'description',
        standard: 'standard',
      });

      expect(
        collectiblesController.state.allCollectibles[selectedAddress][chainId],
      ).toHaveLength(2);
      expect(collectiblesController.state.ignoredCollectibles).toHaveLength(1);

      collectiblesController.removeAndIgnoreCollectible('0x01', '1');
      expect(
        collectiblesController.state.allCollectibles[selectedAddress][chainId],
      ).toHaveLength(1);
      expect(collectiblesController.state.ignoredCollectibles).toHaveLength(1);
    });

    it('should add collectible with metadata hosted in IPFS', async () => {
      assetsContract.configure({ provider: MAINNET_PROVIDER });
      collectiblesController.configure({ ipfsGateway: CLOUDFARE_PATH });
      const { selectedAddress, chainId } = collectiblesController.config;
      await collectiblesController.addCollectible(
        ERC1155_DEPRESSIONIST_ADDRESS,
        ERC1155_DEPRESSIONIST_ID,
      );

      expect(
        collectiblesController.state.allCollectibleContracts[selectedAddress][
          chainId
        ][0],
      ).toStrictEqual({
        address: '0x18E8E76aeB9E2d9FA2A2b88DD9CF3C8ED45c3660',
        name: "Maltjik.jpg's Depressionists",
        symbol: 'DPNS',
      });

      expect(
        collectiblesController.state.allCollectibles[selectedAddress][
          chainId
        ][0],
      ).toStrictEqual({
        address: '0x18E8E76aeB9E2d9FA2A2b88DD9CF3C8ED45c3660',
        tokenId: '36',
        image: 'image',
        name: 'name',
        description: 'description',
        standard: 'ERC721',
      });
>>>>>>> 680c2123
    });
  });

<<<<<<< HEAD
  it('should not remove collectible contract if collectible still exists', async () => {
    await collectiblesController.addCollectible('0x01', '1', {
      name: 'name',
      image: 'image',
      description: 'description',
      standard: 'standard',
      favorite: false,
    });

    await collectiblesController.addCollectible('0x01', '2', {
      name: 'name',
      image: 'image',
      description: 'description',
      standard: 'standard',
      favorite: false,
=======
  describe('addCollectibleVerifyOwnership', () => {
    it('should verify ownership by selected address and add collectible', async () => {
      const firstAddress = '0x123';
      const secondAddress = '0x321';
      const { chainId } = collectiblesController.config;

      sandbox
        .stub(collectiblesController, 'getCollectibleInformation' as any)
        .returns({ name: 'name', image: 'url', description: 'description' });
      preferences.update({ selectedAddress: firstAddress });
      await collectiblesController.addCollectibleVerifyOwnership(
        '0x01',
        '1234',
      );
      preferences.update({ selectedAddress: secondAddress });
      await collectiblesController.addCollectibleVerifyOwnership(
        '0x02',
        '4321',
      );
      preferences.update({ selectedAddress: firstAddress });
      expect(
        collectiblesController.state.allCollectibles[firstAddress][chainId][0],
      ).toStrictEqual({
        address: '0x01',
        description: 'description',
        image: 'url',
        name: 'name',
        tokenId: '1234',
      });
    });

    it('should throw an error if selected address is not owner of input collectible', async () => {
      sandbox.restore();
      sandbox
        .stub(collectiblesController, 'isCollectibleOwner' as any)
        .returns(false);
      const firstAddress = '0x123';
      preferences.update({ selectedAddress: firstAddress });
      const result = async () =>
        await collectiblesController.addCollectibleVerifyOwnership(
          '0x01',
          '1234',
        );
      const error = 'This collectible is not owned by the user';
      await expect(result).rejects.toThrow(error);
>>>>>>> 680c2123
    });
  });

<<<<<<< HEAD
  it('should remove collectible by selected address', async () => {
    sandbox
      .stub(collectiblesController, 'getCollectibleInformation' as any)
      .returns({ name: 'name', image: 'url', description: 'description' });
    const firstAddress = '0x123';
    const secondAddress = '0x321';
    preferences.update({ selectedAddress: firstAddress });
    await collectiblesController.addCollectible('0x02', '4321');
    preferences.update({ selectedAddress: secondAddress });
    await collectiblesController.addCollectible('0x01', '1234');
    collectiblesController.removeCollectible('0x01', '1234');
    expect(collectiblesController.state.collectibles).toHaveLength(0);
    preferences.update({ selectedAddress: firstAddress });
    expect(collectiblesController.state.collectibles[0]).toStrictEqual({
      address: '0x02',
      description: 'description',
      image: 'url',
      name: 'name',
      tokenId: '4321',
      favorite: false,
    });
  });
=======
  describe('RemoveCollectible', () => {
    it('should remove collectible and collectible contract', async () => {
      const { selectedAddress, chainId } = collectiblesController.config;
>>>>>>> 680c2123

      await collectiblesController.addCollectible('0x01', '1', {
        name: 'name',
        image: 'image',
        description: 'description',
        standard: 'standard',
      });
      collectiblesController.removeCollectible('0x01', '1');
      expect(
        collectiblesController.state.allCollectibles[selectedAddress][chainId],
      ).toHaveLength(0);

      expect(
        collectiblesController.state.allCollectibleContracts[selectedAddress][
          chainId
        ],
      ).toHaveLength(0);
    });

    it('should not remove collectible contract if collectible still exists', async () => {
      const { selectedAddress, chainId } = collectiblesController.config;

      await collectiblesController.addCollectible('0x01', '1', {
        name: 'name',
        image: 'image',
        description: 'description',
        standard: 'standard',
      });

      await collectiblesController.addCollectible('0x01', '2', {
        name: 'name',
        image: 'image',
        description: 'description',
        standard: 'standard',
      });
      collectiblesController.removeCollectible('0x01', '1');
      expect(
        collectiblesController.state.allCollectibles[selectedAddress][chainId],
      ).toHaveLength(1);

      expect(
        collectiblesController.state.allCollectibleContracts[selectedAddress][
          chainId
        ],
      ).toHaveLength(1);
    });

    it('should remove collectible by selected address', async () => {
      const { chainId } = collectiblesController.config;
      sandbox
        .stub(collectiblesController, 'getCollectibleInformation' as any)
        .returns({ name: 'name', image: 'url', description: 'description' });
      const firstAddress = '0x123';
      const secondAddress = '0x321';
      preferences.update({ selectedAddress: firstAddress });
      await collectiblesController.addCollectible('0x02', '4321');
      preferences.update({ selectedAddress: secondAddress });
      await collectiblesController.addCollectible('0x01', '1234');
      collectiblesController.removeCollectible('0x01', '1234');
      expect(
        collectiblesController.state.allCollectibles[secondAddress][chainId],
      ).toHaveLength(0);
      preferences.update({ selectedAddress: firstAddress });
      expect(
        collectiblesController.state.allCollectibles[firstAddress][chainId][0],
      ).toStrictEqual({
        address: '0x02',
        description: 'description',
        image: 'url',
        name: 'name',
        tokenId: '4321',
      });
    });

<<<<<<< HEAD
    expect(collectiblesController.state.collectibles[0]).toStrictEqual({
      address: '0x02',
      description: 'description',
      image: 'url',
      name: 'name',
      tokenId: '4321',
      favorite: false,
=======
    it('should remove collectible by provider type', async () => {
      const { selectedAddress } = collectiblesController.config;

      sandbox
        .stub(collectiblesController, 'getCollectibleInformation' as any)
        .returns({ name: 'name', image: 'url', description: 'description' });
      const firstNetworkType = 'rinkeby';
      const secondNetworkType = 'ropsten';
      network.update({
        provider: {
          type: firstNetworkType,
          chainId: NetworksChainId[firstNetworkType],
        },
      });
      await collectiblesController.addCollectible('0x02', '4321');
      network.update({
        provider: {
          type: secondNetworkType,
          chainId: NetworksChainId[secondNetworkType],
        },
      });
      await collectiblesController.addCollectible('0x01', '1234');
      // collectiblesController.removeToken('0x01');
      collectiblesController.removeCollectible('0x01', '1234');
      expect(
        collectiblesController.state.allCollectibles[selectedAddress][
          NetworksChainId[secondNetworkType]
        ],
      ).toHaveLength(0);

      network.update({
        provider: {
          type: firstNetworkType,
          chainId: NetworksChainId[firstNetworkType],
        },
      });

      expect(
        collectiblesController.state.allCollectibles[selectedAddress][
          NetworksChainId[firstNetworkType]
        ][0],
      ).toStrictEqual({
        address: '0x02',
        description: 'description',
        image: 'url',
        name: 'name',
        tokenId: '4321',
      });
>>>>>>> 680c2123
    });
  });

  it('should subscribe to new sibling preference controllers', async () => {
    const networkType = 'rinkeby';
    const address = '0x123';
    preferences.update({ selectedAddress: address });
    expect(preferences.state.selectedAddress).toStrictEqual(address);
    network.update({
      provider: { type: networkType, chainId: NetworksChainId[networkType] },
    });
    expect(network.state.provider.type).toStrictEqual(networkType);
  });

<<<<<<< HEAD
  it('should not add duplicate collectibles to the ignoredCollectibles list', async () => {
    await collectiblesController.addCollectible('0x01', '1', {
      name: 'name',
      image: 'image',
      description: 'description',
      standard: 'standard',
      favorite: false,
    });

    await collectiblesController.addCollectible('0x01', '2', {
      name: 'name',
      image: 'image',
      description: 'description',
      standard: 'standard',
      favorite: false,
    });

    expect(collectiblesController.state.collectibles).toHaveLength(2);
    expect(collectiblesController.state.ignoredCollectibles).toHaveLength(0);

    collectiblesController.removeAndIgnoreCollectible('0x01', '1');
    expect(collectiblesController.state.collectibles).toHaveLength(1);
    expect(collectiblesController.state.ignoredCollectibles).toHaveLength(1);

    await collectiblesController.addCollectible('0x01', '1', {
      name: 'name',
      image: 'image',
      description: 'description',
      standard: 'standard',
      favorite: false,
    });
    expect(collectiblesController.state.collectibles).toHaveLength(2);
    expect(collectiblesController.state.ignoredCollectibles).toHaveLength(1);

    collectiblesController.removeAndIgnoreCollectible('0x01', '1');
    expect(collectiblesController.state.collectibles).toHaveLength(1);
    expect(collectiblesController.state.ignoredCollectibles).toHaveLength(1);
  });

=======
>>>>>>> 680c2123
  it('should be able to clear the ignoredCollectibles list', async () => {
    const { selectedAddress, chainId } = collectiblesController.config;

    await collectiblesController.addCollectible('0x02', '1', {
      name: 'name',
      image: 'image',
      description: 'description',
      standard: 'standard',
      favorite: false,
    });

    expect(
      collectiblesController.state.allCollectibles[selectedAddress][chainId],
    ).toHaveLength(1);
    expect(collectiblesController.state.ignoredCollectibles).toHaveLength(0);

    collectiblesController.removeAndIgnoreCollectible('0x02', '1');
    expect(
      collectiblesController.state.allCollectibles[selectedAddress][chainId],
    ).toHaveLength(0);
    expect(collectiblesController.state.ignoredCollectibles).toHaveLength(1);

    collectiblesController.clearIgnoredCollectibles();
    expect(collectiblesController.state.ignoredCollectibles).toHaveLength(0);
  });

  it('should set api key correctly', () => {
    collectiblesController.setApiKey('new-api-key');
    expect(collectiblesController.openSeaApiKey).toBe('new-api-key');
  });

  describe('isCollectibleOwner', () => {
    it('should verify the ownership of an ERC-721 collectible with the correct owner address', async () => {
      assetsContract.configure({ provider: MAINNET_PROVIDER });
      const isOwner = await collectiblesController.isCollectibleOwner(
        OWNER_ADDRESS,
        ERC721_COLLECTIBLE_ADDRESS,
        String(ERC721_COLLECTIBLE_ID),
      );
      expect(isOwner).toBe(true);
    });

    it('should not verify the ownership of an ERC-721 collectible with the wrong owner address', async () => {
      sandbox.restore();
      assetsContract.configure({ provider: MAINNET_PROVIDER });
      const isOwner = await collectiblesController.isCollectibleOwner(
        '0x0000000000000000000000000000000000000000',
        ERC721_COLLECTIBLE_ADDRESS,
        String(ERC721_COLLECTIBLE_ID),
      );
      expect(isOwner).toBe(false);
    });

<<<<<<< HEAD
  it('should add collectible with metadata hosted in IPFS', async () => {
    assetsContract.configure({ provider: MAINNET_PROVIDER });
    await collectiblesController.addCollectible(
      ERC721_DEPRESSIONIST_ADDRESS,
      ERC721_DEPRESSIONIST_ID,
    );

    expect(collectiblesController.state.collectibleContracts[0]).toStrictEqual({
      address: '0x18E8E76aeB9E2d9FA2A2b88DD9CF3C8ED45c3660',
      name: "Maltjik.jpg's Depressionists",
      symbol: 'DPNS',
    });

    expect(collectiblesController.state.collectibles[0]).toStrictEqual({
      address: '0x18E8E76aeB9E2d9FA2A2b88DD9CF3C8ED45c3660',
      tokenId: '36',
      image: 'image',
      name: 'name',
      description: 'description',
      standard: 'ERC721',
      favorite: false,
=======
    it('should verify the ownership of an ERC-1155 collectible with the correct owner address', async () => {
      assetsContract.configure({ provider: MAINNET_PROVIDER });
      const isOwner = await collectiblesController.isCollectibleOwner(
        OWNER_ADDRESS,
        ERC1155_COLLECTIBLE_ADDRESS,
        ERC1155_COLLECTIBLE_ID,
      );
      expect(isOwner).toBe(true);
    });

    it('should not verify the ownership of an ERC-1155 collectible with the wrong owner address', async () => {
      sandbox.restore();
      assetsContract.configure({ provider: MAINNET_PROVIDER });
      const isOwner = await collectiblesController.isCollectibleOwner(
        '0x0000000000000000000000000000000000000000',
        ERC1155_COLLECTIBLE_ADDRESS,
        ERC1155_COLLECTIBLE_ID,
      );
      expect(isOwner).toBe(false);
    });

    it('should throw an error for an unsupported standard', async () => {
      sandbox.restore();
      assetsContract.configure({ provider: MAINNET_PROVIDER });
      const error =
        'Unable to verify ownership. Probably because the standard is not supported or the chain is incorrect';
      const result = async () => {
        await collectiblesController.isCollectibleOwner(
          '0x0000000000000000000000000000000000000000',
          CRYPTOPUNK_ADDRESS,
          '0',
        );
      };
      await expect(result).rejects.toThrow(error);
>>>>>>> 680c2123
    });
  });

  it('should set collectible as favorite', async () => {
    assetsContract.configure({ provider: MAINNET_PROVIDER });
    await collectiblesController.addCollectible(
      ERC721_DEPRESSIONIST_ADDRESS,
      ERC721_DEPRESSIONIST_ID,
    );

    collectiblesController.updateCollectibleFavoriteStatus(
      ERC721_DEPRESSIONIST_ADDRESS,
      ERC721_DEPRESSIONIST_ID,
      true,
    );

    expect(collectiblesController.state.collectibles[0]).toStrictEqual({
      address: ERC721_DEPRESSIONIST_ADDRESS,
      tokenId: ERC721_DEPRESSIONIST_ID,
      image: 'image',
      name: 'name',
      description: 'description',
      standard: 'ERC721',
      favorite: true,
    });
  });

  it('should set collectible as favorite and then unset it', async () => {
    assetsContract.configure({ provider: MAINNET_PROVIDER });
    await collectiblesController.addCollectible(
      ERC721_DEPRESSIONIST_ADDRESS,
      ERC721_DEPRESSIONIST_ID,
    );

    collectiblesController.updateCollectibleFavoriteStatus(
      ERC721_DEPRESSIONIST_ADDRESS,
      ERC721_DEPRESSIONIST_ID,
      true,
    );

    expect(collectiblesController.state.collectibles[0]).toStrictEqual({
      address: ERC721_DEPRESSIONIST_ADDRESS,
      tokenId: ERC721_DEPRESSIONIST_ID,
      image: 'image',
      name: 'name',
      description: 'description',
      standard: 'ERC721',
      favorite: true,
    });

    collectiblesController.updateCollectibleFavoriteStatus(
      ERC721_DEPRESSIONIST_ADDRESS,
      ERC721_DEPRESSIONIST_ID,
      false,
    );

    expect(collectiblesController.state.collectibles[0]).toStrictEqual({
      address: ERC721_DEPRESSIONIST_ADDRESS,
      tokenId: ERC721_DEPRESSIONIST_ID,
      image: 'image',
      name: 'name',
      description: 'description',
      standard: 'ERC721',
      favorite: false,
    });
  });

  it('should keep the favorite status after updating metadata', async () => {
    assetsContract.configure({ provider: MAINNET_PROVIDER });
    await collectiblesController.addCollectible(
      ERC721_DEPRESSIONIST_ADDRESS,
      ERC721_DEPRESSIONIST_ID,
    );

    collectiblesController.updateCollectibleFavoriteStatus(
      ERC721_DEPRESSIONIST_ADDRESS,
      ERC721_DEPRESSIONIST_ID,
      true,
    );

    expect(collectiblesController.state.collectibles[0]).toStrictEqual({
      address: ERC721_DEPRESSIONIST_ADDRESS,
      tokenId: ERC721_DEPRESSIONIST_ID,
      image: 'image',
      name: 'name',
      description: 'description',
      standard: 'ERC721',
      favorite: true,
    });

    await collectiblesController.addCollectible(
      ERC721_DEPRESSIONIST_ADDRESS,
      ERC721_DEPRESSIONIST_ID,
      {
        image: 'new_image',
        name: 'new_name',
        description: 'new_description',
        standard: 'ERC721',
      },
    );

    expect(collectiblesController.state.collectibles[0]).toStrictEqual({
      address: ERC721_DEPRESSIONIST_ADDRESS,
      tokenId: ERC721_DEPRESSIONIST_ID,
      image: 'new_image',
      name: 'new_name',
      description: 'new_description',
      standard: 'ERC721',
      favorite: true,
    });
    expect(collectiblesController.state.collectibles).toHaveLength(1);
  });
});<|MERGE_RESOLUTION|>--- conflicted
+++ resolved
@@ -187,26 +187,6 @@
     });
   });
 
-<<<<<<< HEAD
-  it('should add collectible and collectible contract', async () => {
-    await collectiblesController.addCollectible('0x01', '1', {
-      name: 'name',
-      image: 'image',
-      description: 'description',
-      standard: 'standard',
-      favorite: false,
-    });
-
-    expect(collectiblesController.state.collectibles[0]).toStrictEqual({
-      address: '0x01',
-      description: 'description',
-      image: 'image',
-      name: 'name',
-      tokenId: '1',
-      standard: 'standard',
-      favorite: false,
-    });
-=======
   describe('addCollectible', () => {
     it('should add collectible and collectible contract', async () => {
       const { selectedAddress, chainId } = collectiblesController.config;
@@ -215,6 +195,7 @@
         image: 'image',
         description: 'description',
         standard: 'standard',
+        favorite: false,
       });
 
       expect(
@@ -228,8 +209,8 @@
         name: 'name',
         tokenId: '1',
         standard: 'standard',
-      });
->>>>>>> 680c2123
+        favorite: false,
+      });
 
       expect(
         collectiblesController.state.allCollectibleContracts[selectedAddress][
@@ -245,61 +226,6 @@
       });
     });
 
-<<<<<<< HEAD
-  it('should update collectible if image is different', async () => {
-    await collectiblesController.addCollectible('0x01', '1', {
-      name: 'name',
-      image: 'image',
-      description: 'description',
-      standard: 'standard',
-      favorite: false,
-    });
-
-    expect(collectiblesController.state.collectibles[0]).toStrictEqual({
-      address: '0x01',
-      description: 'description',
-      image: 'image',
-      name: 'name',
-      standard: 'standard',
-      tokenId: '1',
-      favorite: false,
-    });
-
-    await collectiblesController.addCollectible('0x01', '1', {
-      name: 'name',
-      image: 'image-updated',
-      description: 'description',
-      standard: 'standard',
-      favorite: false,
-    });
-
-    expect(collectiblesController.state.collectibles[0]).toStrictEqual({
-      address: '0x01',
-      description: 'description',
-      image: 'image-updated',
-      name: 'name',
-      tokenId: '1',
-      standard: 'standard',
-      favorite: false,
-    });
-  });
-
-  it('should not duplicate collectible nor collectible contract if already added', async () => {
-    await collectiblesController.addCollectible('0x01', '1', {
-      name: 'name',
-      image: 'image',
-      description: 'description',
-      standard: 'standard',
-      favorite: false,
-    });
-
-    await collectiblesController.addCollectible('0x01', '1', {
-      name: 'name',
-      image: 'image',
-      description: 'description',
-      standard: 'standard',
-      favorite: false,
-=======
     it('should add collectible by selected address', async () => {
       const { chainId } = collectiblesController.config;
       const firstAddress = '0x123';
@@ -321,6 +247,7 @@
         image: 'url',
         name: 'name',
         tokenId: '1234',
+        favorite: false,
       });
     });
 
@@ -332,6 +259,7 @@
         image: 'image',
         description: 'description',
         standard: 'standard',
+        favorite: false,
       });
 
       expect(
@@ -345,6 +273,7 @@
         name: 'name',
         standard: 'standard',
         tokenId: '1',
+        favorite: false,
       });
 
       await collectiblesController.addCollectible('0x01', '1', {
@@ -352,6 +281,7 @@
         image: 'image-updated',
         description: 'description',
         standard: 'standard',
+        favorite: false,
       });
 
       expect(
@@ -365,45 +295,10 @@
         name: 'name',
         tokenId: '1',
         standard: 'standard',
-      });
->>>>>>> 680c2123
-    });
-
-<<<<<<< HEAD
-  it('should not add collectible contract if collectible contract already exists', async () => {
-    await collectiblesController.addCollectible('0x01', '1', {
-      name: 'name',
-      image: 'image',
-      description: 'description',
-      standard: 'standard',
-      favorite: false,
-    });
-
-    await collectiblesController.addCollectible('0x01', '2', {
-      name: 'name',
-      image: 'image',
-      description: 'description',
-      standard: 'standard',
-      favorite: false,
-    });
-    expect(collectiblesController.state.collectibles).toHaveLength(2);
-    expect(collectiblesController.state.collectibleContracts).toHaveLength(1);
-  });
-
-  it('should add collectible and get information from OpenSea', async () => {
-    await collectiblesController.addCollectible('0x01', '1');
-    expect(collectiblesController.state.collectibles[0]).toStrictEqual({
-      address: '0x01',
-      description: 'Description',
-      imageOriginal: 'url',
-      image: 'url',
-      name: 'Name',
-      standard: 'ERC1155',
-      tokenId: '1',
-      collectionName: 'Collection Name',
-      collectionImage: 'collection.url',
-      favorite: false,
-=======
+        favorite: false,
+      });
+    });
+
     it('should not duplicate collectible nor collectible contract if already added', async () => {
       const { selectedAddress, chainId } = collectiblesController.config;
       await collectiblesController.addCollectible('0x01', '1', {
@@ -411,6 +306,7 @@
         image: 'image',
         description: 'description',
         standard: 'standard',
+        favorite: false,
       });
 
       await collectiblesController.addCollectible('0x01', '1', {
@@ -418,6 +314,7 @@
         image: 'image',
         description: 'description',
         standard: 'standard',
+        favorite: false,
       });
 
       expect(
@@ -446,31 +343,10 @@
         name: 'Name',
         standard: 'ERC1155',
         tokenId: '1',
-      });
->>>>>>> 680c2123
-    });
-
-<<<<<<< HEAD
-  it('should add collectible erc1155 and get collectible contract information from contract', async () => {
-    assetsContract.configure({ provider: MAINNET_PROVIDER });
-    await collectiblesController.addCollectible(
-      ERC1155_COLLECTIBLE_ADDRESS,
-      ERC1155_COLLECTIBLE_ID,
-    );
-
-    expect(collectiblesController.state.collectibles[0]).toStrictEqual({
-      address: ERC1155_COLLECTIBLE_ADDRESS,
-      image: 'image (from contract uri)',
-      name: 'name (from contract uri)',
-      description: 'description',
-      tokenId:
-        '40815311521795738946686668571398122012172359753720345430028676522525371400193',
-      collectionName: 'collection',
-      imageOriginal: 'image.uri',
-      numberOfSales: 1,
-      standard: 'ERC1155',
-      favorite: false,
-=======
+        favorite: false,
+      });
+    });
+
     it('should add collectible erc1155 and get collectible contract information from contract', async () => {
       assetsContract.configure({ provider: MAINNET_PROVIDER });
       const { selectedAddress, chainId } = collectiblesController.config;
@@ -494,8 +370,8 @@
         imageOriginal: 'image.uri',
         numberOfSales: 1,
         standard: 'ERC1155',
-      });
->>>>>>> 680c2123
+        favorite: false,
+      });
     });
 
     it('should add collectible erc721 and get collectible contract information from contract and OpenSea', async () => {
@@ -521,29 +397,9 @@
         tokenId: '1203',
         imageOriginal: 'Kudos url',
         standard: 'ERC721',
-      });
-
-<<<<<<< HEAD
-    sandbox
-      .stub(
-        collectiblesController,
-        'getCollectibleContractInformationFromApi' as any,
-      )
-      .returns(undefined);
-
-    await collectiblesController.addCollectible(ERC721_KUDOSADDRESS, '1203');
-    expect(collectiblesController.state.collectibles[0]).toStrictEqual({
-      address: ERC721_KUDOSADDRESS,
-      image: 'Kudos Image (from uri)',
-      name: 'Kudos Name (from uri)',
-      description: 'Kudos Description (from uri)',
-      tokenId: '1203',
-      collectionImage: 'collection.url',
-      collectionName: 'Collection Name',
-      imageOriginal: 'Kudos url',
-      standard: 'ERC721',
-      favorite: false,
-=======
+        favorite: false,
+      });
+
       expect(
         collectiblesController.state.allCollectibleContracts[selectedAddress][
           chainId
@@ -553,7 +409,6 @@
         name: 'KudosToken',
         symbol: 'KDO',
       });
->>>>>>> 680c2123
     });
 
     it('should add collectible erc721 and get collectible contract information only from contract', async () => {
@@ -581,6 +436,7 @@
         description: 'Kudos Description (from uri)',
         tokenId: '1203',
         standard: 'ERC721',
+        favorite: false,
       });
 
       expect(
@@ -616,28 +472,12 @@
         },
       });
 
-<<<<<<< HEAD
-    sandbox
-      .stub(collectiblesController, 'getCollectibleInformationFromApi' as any)
-      .returns(undefined);
-    await collectiblesController.addCollectible(ERC721_KUDOSADDRESS, '1203');
-    expect(collectiblesController.state.collectibles[0]).toStrictEqual({
-      address: ERC721_KUDOSADDRESS,
-      image: 'Kudos Image (from uri)',
-      name: 'Kudos Name (from uri)',
-      description: 'Kudos Description (from uri)',
-      tokenId: '1203',
-      standard: 'ERC721',
-      favorite: false,
-    });
-=======
       network.update({
         provider: {
           type: firstNetworkType,
           chainId: NetworksChainId[firstNetworkType],
         },
       });
->>>>>>> 680c2123
 
       expect(
         collectiblesController.state.allCollectibles[selectedAddress]?.[
@@ -655,31 +495,10 @@
         image: 'url',
         name: 'name',
         tokenId: '1234',
-      });
-    });
-
-<<<<<<< HEAD
-  it('should add collectible by selected address', async () => {
-    const firstAddress = '0x123';
-    const secondAddress = '0x321';
-    sandbox
-      .stub(collectiblesController, 'getCollectibleInformation' as any)
-      .returns({ name: 'name', image: 'url', description: 'description' });
-    preferences.update({ selectedAddress: firstAddress });
-    await collectiblesController.addCollectible('0x01', '1234');
-    preferences.update({ selectedAddress: secondAddress });
-    await collectiblesController.addCollectible('0x02', '4321');
-    preferences.update({ selectedAddress: firstAddress });
-    expect(collectiblesController.state.collectibles[0]).toStrictEqual({
-      address: '0x01',
-      description: 'description',
-      image: 'url',
-      name: 'name',
-      tokenId: '1234',
-      favorite: false,
-    });
-  });
-=======
+        favorite: false,
+      });
+    });
+
     it('should not add collectibles with no contract information when auto detecting', async () => {
       const { selectedAddress, chainId } = collectiblesController.config;
       await collectiblesController.addCollectible(
@@ -691,7 +510,6 @@
           chainId,
         },
       );
->>>>>>> 680c2123
 
       expect(
         collectiblesController.state.allCollectibles[selectedAddress]?.[
@@ -726,6 +544,7 @@
           image: null,
           standard: 'ERC721',
           tokenId: '1203',
+          favorite: false,
         },
       ]);
 
@@ -745,48 +564,6 @@
       ]);
     });
 
-<<<<<<< HEAD
-    expect(collectiblesController.state.collectibles[0]).toStrictEqual({
-      address: '0x01',
-      description: 'description',
-      image: 'url',
-      name: 'name',
-      tokenId: '1234',
-      favorite: false,
-    });
-  });
-
-  it('should not add collectibles with no contract information when auto detecting', async () => {
-    await collectiblesController.addCollectible(
-      '0x6EbeAf8e8E946F0716E6533A6f2cefc83f60e8Ab',
-      '123',
-      undefined,
-      true,
-    );
-    expect(collectiblesController.state.collectibles).toStrictEqual([]);
-    expect(collectiblesController.state.collectibleContracts).toStrictEqual([]);
-    await collectiblesController.addCollectible(
-      ERC721_KUDOSADDRESS,
-      '1203',
-      undefined,
-      true,
-    );
-
-    expect(collectiblesController.state.collectibles).toStrictEqual([
-      {
-        address: ERC721_KUDOSADDRESS,
-        description: 'Kudos Description',
-        imageOriginal: 'Kudos url',
-        name: 'Kudos Name',
-        image: null,
-        standard: 'ERC721',
-        tokenId: '1203',
-        collectionImage: 'collection.url',
-        collectionName: 'Collection Name',
-        favorite: false,
-      },
-    ]);
-=======
     it('should not add duplicate collectibles to the ignoredCollectibles list', async () => {
       const { selectedAddress, chainId } = collectiblesController.config;
 
@@ -796,7 +573,6 @@
         description: 'description',
         standard: 'standard',
       });
->>>>>>> 680c2123
 
       await collectiblesController.addCollectible('0x01', '2', {
         name: 'name',
@@ -805,15 +581,6 @@
         standard: 'standard',
       });
 
-<<<<<<< HEAD
-  it('should remove collectible and collectible contract', async () => {
-    await collectiblesController.addCollectible('0x01', '1', {
-      name: 'name',
-      image: 'image',
-      description: 'description',
-      standard: 'standard',
-      favorite: false,
-=======
       expect(
         collectiblesController.state.allCollectibles[selectedAddress][chainId],
       ).toHaveLength(2);
@@ -849,8 +616,8 @@
       collectiblesController.configure({ ipfsGateway: CLOUDFARE_PATH });
       const { selectedAddress, chainId } = collectiblesController.config;
       await collectiblesController.addCollectible(
-        ERC1155_DEPRESSIONIST_ADDRESS,
-        ERC1155_DEPRESSIONIST_ID,
+        ERC721_DEPRESSIONIST_ADDRESS,
+        ERC721_DEPRESSIONIST_ID,
       );
 
       expect(
@@ -874,28 +641,11 @@
         name: 'name',
         description: 'description',
         standard: 'ERC721',
-      });
->>>>>>> 680c2123
+        favorite: false,
+      });
     });
   });
 
-<<<<<<< HEAD
-  it('should not remove collectible contract if collectible still exists', async () => {
-    await collectiblesController.addCollectible('0x01', '1', {
-      name: 'name',
-      image: 'image',
-      description: 'description',
-      standard: 'standard',
-      favorite: false,
-    });
-
-    await collectiblesController.addCollectible('0x01', '2', {
-      name: 'name',
-      image: 'image',
-      description: 'description',
-      standard: 'standard',
-      favorite: false,
-=======
   describe('addCollectibleVerifyOwnership', () => {
     it('should verify ownership by selected address and add collectible', async () => {
       const firstAddress = '0x123';
@@ -924,6 +674,7 @@
         image: 'url',
         name: 'name',
         tokenId: '1234',
+        favorite: false,
       });
     });
 
@@ -941,38 +692,12 @@
         );
       const error = 'This collectible is not owned by the user';
       await expect(result).rejects.toThrow(error);
->>>>>>> 680c2123
     });
   });
 
-<<<<<<< HEAD
-  it('should remove collectible by selected address', async () => {
-    sandbox
-      .stub(collectiblesController, 'getCollectibleInformation' as any)
-      .returns({ name: 'name', image: 'url', description: 'description' });
-    const firstAddress = '0x123';
-    const secondAddress = '0x321';
-    preferences.update({ selectedAddress: firstAddress });
-    await collectiblesController.addCollectible('0x02', '4321');
-    preferences.update({ selectedAddress: secondAddress });
-    await collectiblesController.addCollectible('0x01', '1234');
-    collectiblesController.removeCollectible('0x01', '1234');
-    expect(collectiblesController.state.collectibles).toHaveLength(0);
-    preferences.update({ selectedAddress: firstAddress });
-    expect(collectiblesController.state.collectibles[0]).toStrictEqual({
-      address: '0x02',
-      description: 'description',
-      image: 'url',
-      name: 'name',
-      tokenId: '4321',
-      favorite: false,
-    });
-  });
-=======
   describe('RemoveCollectible', () => {
     it('should remove collectible and collectible contract', async () => {
       const { selectedAddress, chainId } = collectiblesController.config;
->>>>>>> 680c2123
 
       await collectiblesController.addCollectible('0x01', '1', {
         name: 'name',
@@ -1044,18 +769,10 @@
         image: 'url',
         name: 'name',
         tokenId: '4321',
-      });
-    });
-
-<<<<<<< HEAD
-    expect(collectiblesController.state.collectibles[0]).toStrictEqual({
-      address: '0x02',
-      description: 'description',
-      image: 'url',
-      name: 'name',
-      tokenId: '4321',
-      favorite: false,
-=======
+        favorite: false,
+      });
+    });
+
     it('should remove collectible by provider type', async () => {
       const { selectedAddress } = collectiblesController.config;
 
@@ -1103,8 +820,8 @@
         image: 'url',
         name: 'name',
         tokenId: '4321',
-      });
->>>>>>> 680c2123
+        favorite: false,
+      });
     });
   });
 
@@ -1119,48 +836,6 @@
     expect(network.state.provider.type).toStrictEqual(networkType);
   });
 
-<<<<<<< HEAD
-  it('should not add duplicate collectibles to the ignoredCollectibles list', async () => {
-    await collectiblesController.addCollectible('0x01', '1', {
-      name: 'name',
-      image: 'image',
-      description: 'description',
-      standard: 'standard',
-      favorite: false,
-    });
-
-    await collectiblesController.addCollectible('0x01', '2', {
-      name: 'name',
-      image: 'image',
-      description: 'description',
-      standard: 'standard',
-      favorite: false,
-    });
-
-    expect(collectiblesController.state.collectibles).toHaveLength(2);
-    expect(collectiblesController.state.ignoredCollectibles).toHaveLength(0);
-
-    collectiblesController.removeAndIgnoreCollectible('0x01', '1');
-    expect(collectiblesController.state.collectibles).toHaveLength(1);
-    expect(collectiblesController.state.ignoredCollectibles).toHaveLength(1);
-
-    await collectiblesController.addCollectible('0x01', '1', {
-      name: 'name',
-      image: 'image',
-      description: 'description',
-      standard: 'standard',
-      favorite: false,
-    });
-    expect(collectiblesController.state.collectibles).toHaveLength(2);
-    expect(collectiblesController.state.ignoredCollectibles).toHaveLength(1);
-
-    collectiblesController.removeAndIgnoreCollectible('0x01', '1');
-    expect(collectiblesController.state.collectibles).toHaveLength(1);
-    expect(collectiblesController.state.ignoredCollectibles).toHaveLength(1);
-  });
-
-=======
->>>>>>> 680c2123
   it('should be able to clear the ignoredCollectibles list', async () => {
     const { selectedAddress, chainId } = collectiblesController.config;
 
@@ -1214,29 +889,6 @@
       expect(isOwner).toBe(false);
     });
 
-<<<<<<< HEAD
-  it('should add collectible with metadata hosted in IPFS', async () => {
-    assetsContract.configure({ provider: MAINNET_PROVIDER });
-    await collectiblesController.addCollectible(
-      ERC721_DEPRESSIONIST_ADDRESS,
-      ERC721_DEPRESSIONIST_ID,
-    );
-
-    expect(collectiblesController.state.collectibleContracts[0]).toStrictEqual({
-      address: '0x18E8E76aeB9E2d9FA2A2b88DD9CF3C8ED45c3660',
-      name: "Maltjik.jpg's Depressionists",
-      symbol: 'DPNS',
-    });
-
-    expect(collectiblesController.state.collectibles[0]).toStrictEqual({
-      address: '0x18E8E76aeB9E2d9FA2A2b88DD9CF3C8ED45c3660',
-      tokenId: '36',
-      image: 'image',
-      name: 'name',
-      description: 'description',
-      standard: 'ERC721',
-      favorite: false,
-=======
     it('should verify the ownership of an ERC-1155 collectible with the correct owner address', async () => {
       assetsContract.configure({ provider: MAINNET_PROVIDER });
       const isOwner = await collectiblesController.isCollectibleOwner(
@@ -1271,117 +923,153 @@
         );
       };
       await expect(result).rejects.toThrow(error);
->>>>>>> 680c2123
     });
   });
 
-  it('should set collectible as favorite', async () => {
-    assetsContract.configure({ provider: MAINNET_PROVIDER });
-    await collectiblesController.addCollectible(
-      ERC721_DEPRESSIONIST_ADDRESS,
-      ERC721_DEPRESSIONIST_ID,
-    );
-
-    collectiblesController.updateCollectibleFavoriteStatus(
-      ERC721_DEPRESSIONIST_ADDRESS,
-      ERC721_DEPRESSIONIST_ID,
-      true,
-    );
-
-    expect(collectiblesController.state.collectibles[0]).toStrictEqual({
-      address: ERC721_DEPRESSIONIST_ADDRESS,
-      tokenId: ERC721_DEPRESSIONIST_ID,
-      image: 'image',
-      name: 'name',
-      description: 'description',
-      standard: 'ERC721',
-      favorite: true,
-    });
-  });
-
-  it('should set collectible as favorite and then unset it', async () => {
-    assetsContract.configure({ provider: MAINNET_PROVIDER });
-    await collectiblesController.addCollectible(
-      ERC721_DEPRESSIONIST_ADDRESS,
-      ERC721_DEPRESSIONIST_ID,
-    );
-
-    collectiblesController.updateCollectibleFavoriteStatus(
-      ERC721_DEPRESSIONIST_ADDRESS,
-      ERC721_DEPRESSIONIST_ID,
-      true,
-    );
-
-    expect(collectiblesController.state.collectibles[0]).toStrictEqual({
-      address: ERC721_DEPRESSIONIST_ADDRESS,
-      tokenId: ERC721_DEPRESSIONIST_ID,
-      image: 'image',
-      name: 'name',
-      description: 'description',
-      standard: 'ERC721',
-      favorite: true,
-    });
-
-    collectiblesController.updateCollectibleFavoriteStatus(
-      ERC721_DEPRESSIONIST_ADDRESS,
-      ERC721_DEPRESSIONIST_ID,
-      false,
-    );
-
-    expect(collectiblesController.state.collectibles[0]).toStrictEqual({
-      address: ERC721_DEPRESSIONIST_ADDRESS,
-      tokenId: ERC721_DEPRESSIONIST_ID,
-      image: 'image',
-      name: 'name',
-      description: 'description',
-      standard: 'ERC721',
-      favorite: false,
-    });
-  });
-
-  it('should keep the favorite status after updating metadata', async () => {
-    assetsContract.configure({ provider: MAINNET_PROVIDER });
-    await collectiblesController.addCollectible(
-      ERC721_DEPRESSIONIST_ADDRESS,
-      ERC721_DEPRESSIONIST_ID,
-    );
-
-    collectiblesController.updateCollectibleFavoriteStatus(
-      ERC721_DEPRESSIONIST_ADDRESS,
-      ERC721_DEPRESSIONIST_ID,
-      true,
-    );
-
-    expect(collectiblesController.state.collectibles[0]).toStrictEqual({
-      address: ERC721_DEPRESSIONIST_ADDRESS,
-      tokenId: ERC721_DEPRESSIONIST_ID,
-      image: 'image',
-      name: 'name',
-      description: 'description',
-      standard: 'ERC721',
-      favorite: true,
-    });
-
-    await collectiblesController.addCollectible(
-      ERC721_DEPRESSIONIST_ADDRESS,
-      ERC721_DEPRESSIONIST_ID,
-      {
+  describe('updateCollectibleFavoriteStatus', () => {
+    it('should set collectible as favorite', async () => {
+      assetsContract.configure({ provider: MAINNET_PROVIDER });
+      const { selectedAddress, chainId } = collectiblesController.config;
+      await collectiblesController.addCollectible(
+        ERC721_DEPRESSIONIST_ADDRESS,
+        ERC721_DEPRESSIONIST_ID,
+      );
+
+      collectiblesController.updateCollectibleFavoriteStatus(
+        ERC721_DEPRESSIONIST_ADDRESS,
+        ERC721_DEPRESSIONIST_ID,
+        true,
+      );
+
+      const img_uri =
+        'ipfs://ipfs/QmQ41RN24NNec4Jb8usZEk9s5qJCynoYmDwZZrvJYTCXrf/image.jpeg';
+
+      expect(
+        collectiblesController.state.allCollectibles[selectedAddress][
+          chainId
+        ][0],
+      ).toStrictEqual({
+        address: ERC721_DEPRESSIONIST_ADDRESS,
+        tokenId: ERC721_DEPRESSIONIST_ID,
+        image: img_uri,
+        name: '#1027 Depressionist - Maltjik.jpg',
+        description: '',
+        standard: 'ERC721',
+        favorite: true,
+      });
+    });
+
+    it('should set collectible as favorite and then unset it', async () => {
+      assetsContract.configure({ provider: MAINNET_PROVIDER });
+      const { selectedAddress, chainId } = collectiblesController.config;
+      await collectiblesController.addCollectible(
+        ERC721_DEPRESSIONIST_ADDRESS,
+        ERC721_DEPRESSIONIST_ID,
+      );
+
+      collectiblesController.updateCollectibleFavoriteStatus(
+        ERC721_DEPRESSIONIST_ADDRESS,
+        ERC721_DEPRESSIONIST_ID,
+        true,
+      );
+
+      const img_uri =
+        'ipfs://ipfs/QmQ41RN24NNec4Jb8usZEk9s5qJCynoYmDwZZrvJYTCXrf/image.jpeg';
+
+      expect(
+        collectiblesController.state.allCollectibles[selectedAddress][
+          chainId
+        ][0],
+      ).toStrictEqual({
+        address: ERC721_DEPRESSIONIST_ADDRESS,
+        tokenId: ERC721_DEPRESSIONIST_ID,
+        image: img_uri,
+        name: '#1027 Depressionist - Maltjik.jpg',
+        description: '',
+        standard: 'ERC721',
+        favorite: true,
+      });
+
+      collectiblesController.updateCollectibleFavoriteStatus(
+        ERC721_DEPRESSIONIST_ADDRESS,
+        ERC721_DEPRESSIONIST_ID,
+        false,
+      );
+
+      expect(
+        collectiblesController.state.allCollectibles[selectedAddress][
+          chainId
+        ][0],
+      ).toStrictEqual({
+        address: ERC721_DEPRESSIONIST_ADDRESS,
+        tokenId: ERC721_DEPRESSIONIST_ID,
+        image: img_uri,
+        name: '#1027 Depressionist - Maltjik.jpg',
+        description: '',
+        standard: 'ERC721',
+        favorite: false,
+      });
+    });
+
+    it('should keep the favorite status after updating metadata', async () => {
+      assetsContract.configure({ provider: MAINNET_PROVIDER });
+      const { selectedAddress, chainId } = collectiblesController.config;
+      await collectiblesController.addCollectible(
+        ERC721_DEPRESSIONIST_ADDRESS,
+        ERC721_DEPRESSIONIST_ID,
+      );
+
+      collectiblesController.updateCollectibleFavoriteStatus(
+        ERC721_DEPRESSIONIST_ADDRESS,
+        ERC721_DEPRESSIONIST_ID,
+        true,
+      );
+
+      const img_uri =
+        'ipfs://ipfs/QmQ41RN24NNec4Jb8usZEk9s5qJCynoYmDwZZrvJYTCXrf/image.jpeg';
+
+      expect(
+        collectiblesController.state.allCollectibles[selectedAddress][
+          chainId
+        ][0],
+      ).toStrictEqual({
+        address: ERC721_DEPRESSIONIST_ADDRESS,
+        tokenId: ERC721_DEPRESSIONIST_ID,
+        image: img_uri,
+        name: '#1027 Depressionist - Maltjik.jpg',
+        description: '',
+        standard: 'ERC721',
+        favorite: true,
+      });
+
+      await collectiblesController.addCollectible(
+        ERC721_DEPRESSIONIST_ADDRESS,
+        ERC721_DEPRESSIONIST_ID,
+        {
+          image: 'new_image',
+          name: 'new_name',
+          description: 'new_description',
+          standard: 'ERC721',
+        },
+      );
+
+      expect(
+        collectiblesController.state.allCollectibles[selectedAddress][
+          chainId
+        ][0],
+      ).toStrictEqual({
+        address: ERC721_DEPRESSIONIST_ADDRESS,
+        tokenId: ERC721_DEPRESSIONIST_ID,
         image: 'new_image',
         name: 'new_name',
         description: 'new_description',
         standard: 'ERC721',
-      },
-    );
-
-    expect(collectiblesController.state.collectibles[0]).toStrictEqual({
-      address: ERC721_DEPRESSIONIST_ADDRESS,
-      tokenId: ERC721_DEPRESSIONIST_ID,
-      image: 'new_image',
-      name: 'new_name',
-      description: 'new_description',
-      standard: 'ERC721',
-      favorite: true,
-    });
-    expect(collectiblesController.state.collectibles).toHaveLength(1);
+        favorite: true,
+      });
+
+      expect(
+        collectiblesController.state.allCollectibles[selectedAddress][chainId],
+      ).toHaveLength(1);
+    });
   });
 });